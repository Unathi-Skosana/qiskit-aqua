# -*- coding: utf-8 -*-

# This code is part of Qiskit.
#
# (C) Copyright IBM 2019.
#
# This code is licensed under the Apache License, Version 2.0. You may
# obtain a copy of this license in the LICENSE.txt file in the root directory
# of this source tree or at http://www.apache.org/licenses/LICENSE-2.0.
#
# Any modifications or derivative works of this code must retain this
# copyright notice, and modified files need to carry a notice indicating
# that they have been altered from the originals.

""" Test Docplex """

from math import fsum, isclose
from test.aqua.common import QiskitAquaTestCase

import networkx as nx
import numpy as np
from docplex.mp.model import Model
from qiskit.quantum_info import Pauli

from qiskit.aqua import AquaError, aqua_globals
from qiskit.aqua.algorithms import ExactEigensolver
from qiskit.aqua.translators.ising import tsp, docplex
from qiskit.aqua.operators import WeightedPauliOperator

# Reference operators and offsets for maxcut and tsp.
QUBIT_OP_MAXCUT = WeightedPauliOperator(
    paulis=[[0.5, Pauli(z=[True, True, False, False], x=[False, False, False, False])],
            [0.5, Pauli(z=[True, False, True, False], x=[False, False, False, False])],
            [0.5, Pauli(z=[False, True, True, False], x=[False, False, False, False])],
            [0.5, Pauli(z=[True, False, False, True], x=[False, False, False, False])],
            [0.5, Pauli(z=[False, False, True, True], x=[False, False, False, False])]])
OFFSET_MAXCUT = -2.5
QUBIT_OP_TSP = WeightedPauliOperator(
    paulis=[[-100057.0, Pauli(z=[True, False, False, False, False, False, False, False, False],
                              x=[False, False, False, False, False, False, False, False, False])],
            [-100071.0, Pauli(z=[False, False, False, False, True, False, False, False, False],
                              x=[False, False, False, False, False, False, False, False, False])],
            [14.5, Pauli(z=[True, False, False, False, True, False, False, False, False],
                         x=[False, False, False, False, False, False, False, False, False])],
            [-100057.0, Pauli(z=[False, True, False, False, False, False, False, False, False],
                              x=[False, False, False, False, False, False, False, False, False])],
            [-100071.0, Pauli(z=[False, False, False, False, False, True, False, False, False],
                              x=[False, False, False, False, False, False, False, False, False])],
            [14.5, Pauli(z=[False, True, False, False, False, True, False, False, False],
                         x=[False, False, False, False, False, False, False, False, False])],
            [-100057.0, Pauli(z=[False, False, True, False, False, False, False, False, False],
                              x=[False, False, False, False, False, False, False, False, False])],
            [-100071.0, Pauli(z=[False, False, False, True, False, False, False, False, False],
                              x=[False, False, False, False, False, False, False, False, False])],
            [14.5, Pauli(z=[False, False, True, True, False, False, False, False, False],
                         x=[False, False, False, False, False, False, False, False, False])],
            [-100070.0, Pauli(z=[False, False, False, False, False, False, False, True, False],
                              x=[False, False, False, False, False, False, False, False, False])],
            [14.0, Pauli(z=[True, False, False, False, False, False, False, True, False],
                         x=[False, False, False, False, False, False, False, False, False])],
            [-100070.0, Pauli(z=[False, False, False, False, False, False, False, False, True],
                              x=[False, False, False, False, False, False, False, False, False])],
            [14.0, Pauli(z=[False, True, False, False, False, False, False, False, True],
                         x=[False, False, False, False, False, False, False, False, False])],
            [-100070.0, Pauli(z=[False, False, False, False, False, False, True, False, False],
                              x=[False, False, False, False, False, False, False, False, False])],
            [14.0, Pauli(z=[False, False, True, False, False, False, True, False, False],
                         x=[False, False, False, False, False, False, False, False, False])],
            [14.5, Pauli(z=[False, True, False, True, False, False, False, False, False],
                         x=[False, False, False, False, False, False, False, False, False])],
            [14.5, Pauli(z=[False, False, True, False, True, False, False, False, False],
                         x=[False, False, False, False, False, False, False, False, False])],
            [14.5, Pauli(z=[True, False, False, False, False, True, False, False, False],
                         x=[False, False, False, False, False, False, False, False, False])],
            [21.0, Pauli(z=[False, False, False, True, False, False, False, True, False],
                         x=[False, False, False, False, False, False, False, False, False])],
            [21.0, Pauli(z=[False, False, False, False, True, False, False, False, True],
                         x=[False, False, False, False, False, False, False, False, False])],
            [21.0, Pauli(z=[False, False, False, False, False, True, True, False, False],
                         x=[False, False, False, False, False, False, False, False, False])],
            [14.0, Pauli(z=[False, True, False, False, False, False, True, False, False],
                         x=[False, False, False, False, False, False, False, False, False])],
            [14.0, Pauli(z=[False, False, True, False, False, False, False, True, False],
                         x=[False, False, False, False, False, False, False, False, False])],
            [14.0, Pauli(z=[True, False, False, False, False, False, False, False, True],
                         x=[False, False, False, False, False, False, False, False, False])],
            [21.0, Pauli(z=[False, False, False, False, True, False, True, False, False],
                         x=[False, False, False, False, False, False, False, False, False])],
            [21.0, Pauli(z=[False, False, False, False, False, True, False, True, False],
                         x=[False, False, False, False, False, False, False, False, False])],
            [21.0, Pauli(z=[False, False, False, True, False, False, False, False, True],
                         x=[False, False, False, False, False, False, False, False, False])],
            [50000.0, Pauli(z=[True, False, False, True, False, False, False, False, False],
                            x=[False, False, False, False, False, False, False, False, False])],
            [50000.0, Pauli(z=[True, False, False, False, False, False, True, False, False],
                            x=[False, False, False, False, False, False, False, False, False])],
            [50000.0, Pauli(z=[False, False, False, True, False, False, True, False, False],
                            x=[False, False, False, False, False, False, False, False, False])],
            [50000.0, Pauli(z=[False, True, False, False, True, False, False, False, False],
                            x=[False, False, False, False, False, False, False, False, False])],
            [50000.0, Pauli(z=[False, True, False, False, False, False, False, True, False],
                            x=[False, False, False, False, False, False, False, False, False])],
            [50000.0, Pauli(z=[False, False, False, False, True, False, False, True, False],
                            x=[False, False, False, False, False, False, False, False, False])],
            [50000.0, Pauli(z=[False, False, True, False, False, True, False, False, False],
                            x=[False, False, False, False, False, False, False, False, False])],
            [50000.0, Pauli(z=[False, False, True, False, False, False, False, False, True],
                            x=[False, False, False, False, False, False, False, False, False])],
            [50000.0, Pauli(z=[False, False, False, False, False, True, False, False, True],
                            x=[False, False, False, False, False, False, False, False, False])],
            [50000.0, Pauli(z=[True, True, False, False, False, False, False, False, False],
                            x=[False, False, False, False, False, False, False, False, False])],
            [50000.0, Pauli(z=[True, False, True, False, False, False, False, False, False],
                            x=[False, False, False, False, False, False, False, False, False])],
            [50000.0, Pauli(z=[False, True, True, False, False, False, False, False, False],
                            x=[False, False, False, False, False, False, False, False, False])],
            [50000.0, Pauli(z=[False, False, False, True, True, False, False, False, False],
                            x=[False, False, False, False, False, False, False, False, False])],
            [50000.0, Pauli(z=[False, False, False, True, False, True, False, False, False],
                            x=[False, False, False, False, False, False, False, False, False])],
            [50000.0, Pauli(z=[False, False, False, False, True, True, False, False, False],
                            x=[False, False, False, False, False, False, False, False, False])],
            [50000.0, Pauli(z=[False, False, False, False, False, False, True, True, False],
                            x=[False, False, False, False, False, False, False, False, False])],
            [50000.0, Pauli(z=[False, False, False, False, False, False, True, False, True],
                            x=[False, False, False, False, False, False, False, False, False])],
            [50000.0, Pauli(z=[False, False, False, False, False, False, False, True, True],
                            x=[False, False, False, False, False, False, False, False, False])]])
OFFSET_TSP = 600297.0


class TestDocplex(QiskitAquaTestCase):
    """Cplex Ising tests."""

    def setUp(self):
        super().setUp()
        aqua_globals.random_seed = 100

    def test_validation(self):
        """ Validation Test """
        num_var = 3
        # validate an object type of the input.
        with self.assertRaises(AquaError):
            docplex._validate_input_model("Model")

        # validate the types of the variables are binary or not
        with self.assertRaises(AquaError):
            mdl = Model(name='Error_integer_variables')
            x = {i: mdl.integer_var(name='x_{0}'.format(i)) for i in range(num_var)}
            obj_func = mdl.sum(x[i] for i in range(num_var))
            mdl.maximize(obj_func)
            docplex.get_qubit_op(mdl)

        # validate types of constraints are equality constraints or not.
        with self.assertRaises(AquaError):
            mdl = Model(name='Error_inequality_constraints')
            x = {i: mdl.binary_var(name='x_{0}'.format(i)) for i in range(num_var)}
            obj_func = mdl.sum(x[i] for i in range(num_var))
            mdl.maximize(obj_func)
            mdl.add_constraint(mdl.sum(x[i] for i in range(num_var)) <= 1)
            docplex.get_qubit_op(mdl)

    def test_auto_define_penalty(self):
        """ Auto define Penalty test """
        # check _auto_define_penalty() for positive coefficients.
        positive_coefficients = aqua_globals.random.rand(10, 10)
        for i in range(10):
            mdl = Model(name='Positive_auto_define_penalty')
            x = {j: mdl.binary_var(name='x_{0}'.format(j)) for j in range(10)}
            obj_func = mdl.sum(positive_coefficients[i][j] * x[j] for j in range(10))
            mdl.maximize(obj_func)
            actual = docplex._auto_define_penalty(mdl)
            expected = fsum(abs(j) for j in positive_coefficients[i]) + 1
            self.assertEqual(isclose(actual, expected), True)

        # check _auto_define_penalty() for negative coefficients
        negative_coefficients = -1 * aqua_globals.random.rand(10, 10)
        for i in range(10):
            mdl = Model(name='Negative_auto_define_penalty')
            x = {j: mdl.binary_var(name='x_{0}'.format(j)) for j in range(10)}
            obj_func = mdl.sum(negative_coefficients[i][j] * x[j] for j in range(10))
            mdl.maximize(obj_func)
            actual = docplex._auto_define_penalty(mdl)
            expected = fsum(abs(j) for j in negative_coefficients[i]) + 1
            self.assertEqual(isclose(actual, expected), True)

        # check _auto_define_penalty() for mixed coefficients
        mixed_coefficients = aqua_globals.random.randint(-100, 100, (10, 10))
        for i in range(10):
            mdl = Model(name='Mixed_auto_define_penalty')
            x = {j: mdl.binary_var(name='x_{0}'.format(j)) for j in range(10)}
            obj_func = mdl.sum(mixed_coefficients[i][j] * x[j] for j in range(10))
            mdl.maximize(obj_func)
            actual = docplex._auto_define_penalty(mdl)
            expected = fsum(abs(j) for j in mixed_coefficients[i]) + 1
            self.assertEqual(isclose(actual, expected), True)

        # check that 1e5 is being used when coefficients have float numbers.
        float_coefficients = [0.1 * i for i in range(3)]
        mdl = Model(name='Float_auto_define_penalty')
        x = {i: mdl.binary_var(name='x_{0}'.format(i)) for i in range(3)}
        obj_func = mdl.sum(x[i] for i in range(3))
        mdl.maximize(obj_func)
        mdl.add_constraint(mdl.sum(float_coefficients[i] * x[i] for i in range(3)) == 1)
        actual = docplex._auto_define_penalty(mdl)
        expected = 1e5
        self.assertEqual(actual, expected)

    def test_docplex_maxcut(self):
        """ Docplex maxcut test """
        # Generating a graph of 4 nodes
        n = 4
        graph = nx.Graph()
        graph.add_nodes_from(np.arange(0, n, 1))
        elist = [(0, 1, 1.0), (0, 2, 1.0), (0, 3, 1.0), (1, 2, 1.0), (2, 3, 1.0)]
        graph.add_weighted_edges_from(elist)
        # Computing the weight matrix from the random graph
        w = np.zeros([n, n])
        for i in range(n):
            for j in range(n):
                temp = graph.get_edge_data(i, j, default=0)
                if temp != 0:
                    w[i, j] = temp['weight']

        # Create an Ising Hamiltonian with docplex.
        mdl = Model(name='max_cut')
        mdl.node_vars = mdl.binary_var_list(list(range(4)), name='node')
        maxcut_func = mdl.sum(w[i, j] * mdl.node_vars[i] * (1 - mdl.node_vars[j])
                              for i in range(n) for j in range(n))
        mdl.maximize(maxcut_func)
        qubit_op, offset = docplex.get_qubit_op(mdl)

        e_e = ExactEigensolver(qubit_op, k=1)
        result = e_e.run()

        ee_expected = ExactEigensolver(QUBIT_OP_MAXCUT, k=1)
        expected_result = ee_expected.run()

        # Compare objective
        self.assertEqual(result['energy'] + offset, expected_result['energy'] + OFFSET_MAXCUT)

    def test_docplex_tsp(self):
        """ Docplex tsp test """
        # Generating a graph of 3 nodes
        n = 3
        ins = tsp.random_tsp(n)
        graph = nx.Graph()
        graph.add_nodes_from(np.arange(0, n, 1))
        num_node = ins.dim

        # Create an Ising Hamiltonian with docplex.
        mdl = Model(name='tsp')
        x = {(i, p): mdl.binary_var(name='x_{0}_{1}'.format(i, p))
             for i in range(num_node) for p in range(num_node)}
        tsp_func = mdl.sum(
            ins.w[i, j] * x[(i, p)] * x[(j, (p + 1) % num_node)]
            for i in range(num_node) for j in range(num_node) for p
            in range(num_node))
        mdl.minimize(tsp_func)
        for i in range(num_node):
            mdl.add_constraint(mdl.sum(x[(i, p)] for p in range(num_node)) == 1)
<<<<<<< HEAD
        for j in range(num_node):
            mdl.add_constraint(mdl.sum(x[(i, j)] for i in range(num_node)) == 1)
        qubit_op, offset = docplex.get_qubitops(mdl)
=======
        for p_i in range(num_node):
            mdl.add_constraint(mdl.sum(x[(i, p_i)] for i in range(num_node)) == 1)
        qubit_op, offset = docplex.get_qubit_op(mdl)
>>>>>>> 1161e90b

        e_e = ExactEigensolver(qubit_op, k=1)
        result = e_e.run()

        ee_expected = ExactEigensolver(QUBIT_OP_TSP, k=1)
        expected_result = ee_expected.run()

        # Compare objective
        self.assertEqual(result['energy'] + offset, expected_result['energy'] + OFFSET_TSP)

    def test_docplex_integer_constraints(self):
        """ Docplex Integer Constraints test """
        # Create an Ising Hamiltonian with docplex
        mdl = Model(name='integer_constraints')
        x = {i: mdl.binary_var(name='x_{0}'.format(i)) for i in range(1, 5)}
        max_vars_func = mdl.sum(x[i] for i in range(1, 5))
        mdl.maximize(max_vars_func)
        mdl.add_constraint(mdl.sum(i * x[i] for i in range(1, 5)) == 3)
        qubit_op, offset = docplex.get_qubit_op(mdl)

        e_e = ExactEigensolver(qubit_op, k=1)
        result = e_e.run()

        expected_result = -2

        # Compare objective
        self.assertEqual(result['energy'] + offset, expected_result)

    def test_docplex_constant_and_quadratic_terms_in_object_function(self):
        """ Docplex Constant and Quadratic terms in Object function test """
        # Create an Ising Hamiltonian with docplex
        laplacian = np.array([[-3., 1., 1., 1.],
                              [1., -2., 1., -0.],
                              [1., 1., -3., 1.],
                              [1., -0., 1., -2.]])

        mdl = Model()
        n = laplacian.shape[0]
        bias = [0] * 4
        x = {i: mdl.binary_var(name='x_{0}'.format(i)) for i in range(n)}
        couplers_func = mdl.sum(
            2 * laplacian[i, j] * (2 * x[i] - 1) * (2 * x[j] - 1)
            for i in range(n - 1) for j in range(i, n))
        bias_func = mdl.sum(float(bias[i]) * x[i] for i in range(n))
        ising_func = couplers_func + bias_func
        mdl.minimize(ising_func)
        qubit_op, offset = docplex.get_qubit_op(mdl)

        e_e = ExactEigensolver(qubit_op, k=1)
        result = e_e.run()

        expected_result = -22

        # Compare objective
        self.assertEqual(result['energy'] + offset, expected_result)<|MERGE_RESOLUTION|>--- conflicted
+++ resolved
@@ -259,15 +259,9 @@
         mdl.minimize(tsp_func)
         for i in range(num_node):
             mdl.add_constraint(mdl.sum(x[(i, p)] for p in range(num_node)) == 1)
-<<<<<<< HEAD
         for j in range(num_node):
             mdl.add_constraint(mdl.sum(x[(i, j)] for i in range(num_node)) == 1)
         qubit_op, offset = docplex.get_qubitops(mdl)
-=======
-        for p_i in range(num_node):
-            mdl.add_constraint(mdl.sum(x[(i, p_i)] for i in range(num_node)) == 1)
-        qubit_op, offset = docplex.get_qubit_op(mdl)
->>>>>>> 1161e90b
 
         e_e = ExactEigensolver(qubit_op, k=1)
         result = e_e.run()
