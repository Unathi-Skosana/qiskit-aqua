--- conflicted
+++ resolved
@@ -56,11 +56,7 @@
 
     def __init__(self, backend, shots=1024, max_credits=10, config=None, seed=None,
                  initial_layout=None, pass_manager=None, seed_mapper=None, memory=False,
-<<<<<<< HEAD
-                 timeout=None, wait=5, cache_config=None):
-=======
-                 noise_model=None, timeout=None, wait=5):
->>>>>>> bc54a37b
+                 noise_model=None, timeout=None, wait=5, cache_config=None):
         """Constructor.
 
         Args:
