# -*- coding: utf-8 -*-

# Copyright 2018 IBM.
#
# Licensed under the Apache License, Version 2.0 (the "License");
# you may not use this file except in compliance with the License.
# You may obtain a copy of the License at
#
#     http://www.apache.org/licenses/LICENSE-2.0
#
# Unless required by applicable law or agreed to in writing, software
# distributed under the License is distributed on an "AS IS" BASIS,
# WITHOUT WARRANTIES OR CONDITIONS OF ANY KIND, either express or implied.
# See the License for the specific language governing permissions and
# limitations under the License.
# =============================================================================

from .grover.grover import Grover
from .iqpe.iqpe import IQPE
from .qpe.qpe import QPE
<<<<<<< HEAD
from .hhl.hhl import HHL
=======
from .qpe.phase_estimation import PhaseEstimation
from .ae.ae import AmplitudeEstimation
>>>>>>> 9f59a6a8

__all__ = ['Grover',
           'IQPE',
           'QPE',
<<<<<<< HEAD
           'HHL']
=======
           'PhaseEstimation',
           'AmplitudeEstimation']
>>>>>>> 9f59a6a8
<|MERGE_RESOLUTION|>--- conflicted
+++ resolved
@@ -18,19 +18,14 @@
 from .grover.grover import Grover
 from .iqpe.iqpe import IQPE
 from .qpe.qpe import QPE
-<<<<<<< HEAD
-from .hhl.hhl import HHL
-=======
 from .qpe.phase_estimation import PhaseEstimation
 from .ae.ae import AmplitudeEstimation
->>>>>>> 9f59a6a8
+from .hhl.hhl import HHL
 
 __all__ = ['Grover',
            'IQPE',
            'QPE',
-<<<<<<< HEAD
-           'HHL']
-=======
            'PhaseEstimation',
-           'AmplitudeEstimation']
->>>>>>> 9f59a6a8
+           'AmplitudeEstimation',
+
+           'HHL']