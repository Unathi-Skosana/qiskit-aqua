# -*- coding: utf-8 -*-

# This code is part of Qiskit.
#
# (C) Copyright IBM 2018, 2019.
#
# This code is licensed under the Apache License, Version 2.0. You may
# obtain a copy of this license in the LICENSE.txt file in the root directory
# of this source tree or at http://www.apache.org/licenses/LICENSE-2.0.
#
# Any modifications or derivative works of this code must retain this
# copyright notice, and modified files need to carry a notice indicating
# that they have been altered from the originals.
"""
Multiple-Control U1 gate. Not using ancillary qubits.
"""

import logging
from numpy import angle

from sympy.combinatorics.graycode import GrayCode
from qiskit.circuit import QuantumCircuit, QuantumRegister, Qubit


from qiskit.aqua.utils.controlled_circuit import apply_cu1

logger = logging.getLogger(__name__)


def _apply_mcu1(circuit, lam, ctls, tgt, global_phase=0):
    """Apply multi-controlled u1 gate from ctls to tgt with angle theta."""

    n = len(ctls)

    gray_code = list(GrayCode(n).generate_gray())
    last_pattern = None

    lam_angle = lam*(1/(2**(n-1)))
    gp_angle = angle(global_phase)*(1/(2**(n-1)))

    for pattern in gray_code:
        if '1' not in pattern:
            continue
        if last_pattern is None:
            last_pattern = pattern
        # find left most set bit
        lm_pos = list(pattern).index('1')

        # find changed bit
        comp = [i != j for i, j in zip(pattern, last_pattern)]
        if True in comp:
            pos = comp.index(True)
        else:
            pos = None
        if pos is not None:
            if pos != lm_pos:
                circuit.cx(ctls[pos], ctls[lm_pos])
            else:
                indices = [i for i, x in enumerate(pattern) if x == '1']
                for idx in indices[1:]:
                    circuit.cx(ctls[idx], ctls[lm_pos])
        # check parity
        if pattern.count('1') % 2 == 0:
<<<<<<< HEAD
            #inverse
            apply_cu1(circuit, -lam_angle, ctls[lm_pos], tgt)
=======
            # inverse
            apply_cu1(circuit, -theta_angle, ctls[lm_pos], tgt)
>>>>>>> 3c208217
            if global_phase:
                circuit.u1(-gp_angle, ctls[lm_pos])
        else:
            apply_cu1(circuit, lam_angle, ctls[lm_pos], tgt)
            if global_phase:
                circuit.u1(gp_angle, ctls[lm_pos])
        last_pattern = pattern


def mcu1(self, lam, control_qubits, target_qubit):
    """
    Apply Multiple-Controlled U1 gate

    Args:
        self (QuantumCircuit): The QuantumCircuit object to apply the mcu1 gate on.
        lam (float): angle lambda
        control_qubits (list of Qubit): The list of control qubits
        target_qubit (Qubit): The target qubit
    """
    if isinstance(target_qubit, QuantumRegister) and len(target_qubit) == 1:
        target_qubit = target_qubit[0]
    temp = []

    self._check_qargs(control_qubits)
    temp += control_qubits

    self._check_qargs([target_qubit])
    temp.append(target_qubit)

    self._check_dups(temp)
    n_c = len(control_qubits)
    if n_c == 1:  # cu1
        apply_cu1(self, lam, control_qubits[0], target_qubit)
    else:
        _apply_mcu1(self, lam, control_qubits, target_qubit)


QuantumCircuit.mcu1 = mcu1<|MERGE_RESOLUTION|>--- conflicted
+++ resolved
@@ -61,13 +61,8 @@
                     circuit.cx(ctls[idx], ctls[lm_pos])
         # check parity
         if pattern.count('1') % 2 == 0:
-<<<<<<< HEAD
-            #inverse
+            # inverse
             apply_cu1(circuit, -lam_angle, ctls[lm_pos], tgt)
-=======
-            # inverse
-            apply_cu1(circuit, -theta_angle, ctls[lm_pos], tgt)
->>>>>>> 3c208217
             if global_phase:
                 circuit.u1(-gp_angle, ctls[lm_pos])
         else:
